#  Raccoon
![Racoon](https://image.ibb.co/dkAq4J/raccoon.png)

#### Offensive Security Tool for Reconnaissance and Information Gathering
![Build Status](https://travis-ci.org/evyatarmeged/Raccoon.svg?branch=master)
![license](https://img.shields.io/github/license/mashape/apistatus.svg)
![os](https://img.shields.io/badge/OS-Linux-yellow.svg)
![pythonver](https://img.shields.io/badge/python-3.5%2B-blue.svg)
![raccoonver](https://img.shields.io/badge/version-0.8.3-lightgrey.svg)

##### Features
- [x] DNS details
- [x] DNS visual mapping using DNS dumpster
- [x] WHOIS information
- [x] TLS Data - supported ciphers, TLS versions,
certificate details and SANs
- [x] Port Scan
- [x] Services and scripts scan
- [x] URL fuzzing and dir/file detection
- [x] Subdomain enumeration - uses Google dorking, DNS dumpster queries,
 SAN discovery and bruteforce
- [x] Web application data retrieval:<br>
  - CMS detection
  - Web server info and X-Powered-By
  - robots.txt and sitemap extraction
  - Cookie inspection
  - Extracts all fuzzable URLs
  - Discovers HTML forms
  - Retrieves all Email addresses
  - Scans target for vulnerable S3 buckets and enumerates them
  for sensitive files
- [x] Detects known WAFs
- [x] Supports anonymous routing through Tor/Proxies
- [x] Uses asyncio for improved performance
- [x] Saves output to files - separates targets by folders
and modules by files


##### Roadmap and TODOs
- [ ] Support multiple hosts (read from file)
- [ ] Rate limit evasion
- [ ] OWASP vulnerabilities scan (RFI, RCE, XSS, SQLi etc.)
- [ ] IP ranges support
- [ ] CIDR notation support
- [ ] More output formats


### About
Raccoon is a tool made for reconnaissance and information gathering with an emphasis on simplicity.<br> It will do everything from
fetching DNS records, retrieving WHOIS information, obtaining TLS data, detecting WAF presence and up to threaded dir busting and
subdomain enumeration. Every scan outputs to a corresponding file.<br>

As most of Raccoon's scans are independent and do not rely on each other's results,
it utilizes Python's asyncio to run most scans asynchronously.<br>

Raccoon supports Tor/proxy for anonymous routing. It uses default wordlists (for URL fuzzing and subdomain discovery)
from the amazing [SecLists](https://github.com/danielmiessler/SecLists) repository but different lists can be passed as arguments.<br>

For more options - see "Usage".

### Installation
For the latest stable version:<br>
```
pip install raccoon-scanner
# To run:
raccoon [OPTIONS]
```
Please note Raccoon requires Python3.5+ so may need to use `pip3 install raccoon-scanner`.<br>
You can also clone the GitHub repository for the latest features and changes:<br>
```
git clone https://github.com/evyatarmeged/Raccoon.git
cd Raccoon
python setup.py install # Subsequent changes to the source code will not be reflected in calls to raccoon when this is used
# Or
python setup.py develop # Changes to code will be reflected in calls to raccoon. This can be undone by using python setup.py develop --uninstall
# Finally
raccoon [OPTIONS] [TARGET]
```
For docker installation:<br>
```
# Build the docker image
docker build -t evyatarmeged/raccoon .
# Run a scan, As this a non-root container we need to save the output under the user's home which is /home/raccoon
docker run --name raccoon evyatarmeged/raccoon:latest  example.com -o /home/raccoon
```

##### Prerequisites
Raccoon uses [Nmap](https://github.com/nmap/nmap) to scan ports as well as utilizes some other Nmap scripts
and features. It is mandatory that you have it installed before running Raccoon.<br>
[OpenSSL](https://github.com/openssl/openssl) is also used for TLS/SSL scans and should be installed as well.

### Usage
```
<<<<<<< HEAD
Usage: raccoon [OPTIONS] [TARGET]
=======
Usage: raccoon [OPTIONS] TARGET
>>>>>>> b2aeb1c9

Options:
  --version                      Show the version and exit.
  -d, --dns-records TEXT         Comma separated DNS records to query.
                                 Defaults to: A,MX,NS,CNAME,SOA,TXT
  --tor-routing                  Route HTTP traffic through Tor (uses port
                                 9050). Slows total runtime significantly
  --proxy-list TEXT              Path to proxy list file that would be used
                                 for routing HTTP traffic. A proxy from the
                                 list will be chosen at random for each
                                 request. Slows total runtime
  -c, --cookies TEXT             Comma separated cookies to add to the
                                 requests. Should be in the form of key:value
                                 Example: PHPSESSID:12345,isMobile:false
  --proxy TEXT                   Proxy address to route HTTP traffic through.
                                 Slows total runtime
  -w, --wordlist TEXT            Path to wordlist that would be used for URL
                                 fuzzing
  -T, --threads INTEGER          Number of threads to use for URL
                                 Fuzzing/Subdomain enumeration. Default: 25
  --ignored-response-codes TEXT  Comma separated list of HTTP status code to
                                 ignore for fuzzing. Defaults to:
                                 302,400,401,402,403,404,503,504
  --subdomain-list TEXT          Path to subdomain list file that would be
                                 used for enumeration
  -sc, --scripts                 Run Nmap scan with -sC flag
  -sv, --services                Run Nmap scan with -sV flag
  -f, --full-scan                Run Nmap scan with both -sV and -sC
  -p, --port TEXT                Use this port range for Nmap scan instead of
                                 the default
  --vulners-nmap-scan            Perform an NmapVulners scan. Runs instead of
                                 the regular Nmap scan and is longer.
  --vulners-path TEXT            Path to the custom nmap_vulners.nse script.If
                                 not used, Raccoon uses the built-in script it
                                 ships with.
  -fr, --follow-redirects        Follow redirects when fuzzing. Default: False
                                 (will not follow redirects)
  --tls-port INTEGER             Use this port for TLS queries. Default: 443
  --skip-health-check            Do not test for target host availability
  --no-url-fuzzing               Do not fuzz URLs
  --no-sub-enum                  Do not bruteforce subdomains
  --skip-nmap-scan               Do not perform an Nmap scan
  -q, --quiet                    Do not output to stdout
  -o, --outdir TEXT              Directory destination for scan output
  --help                         Show this message and exit.
```

### Screenshots
![poc2](https://image.ibb.co/iyLreJ/aaaaaaaaaaaaa.png)<br>

**Web application data including vulnerable S3 bucket:**<br>
![somepoc](https://image.ibb.co/m6b3Jz/s3.png)

**[HTB](https://www.hackthebox.eu/) challenge example scan:**<br>
![poc](https://image.ibb.co/bGKTRy/bbbbbbb.png)<br>

**Nmap vulners scan results:**<br>
![vulnerspoc](https://image.ibb.co/iaOMyU/nmap_vulners_poc.png)<br>

**Results folder tree after a scan:**<br>
![poc3](https://image.ibb.co/iyaCJd/poc3.png)

### Contributing
Any and all contributions, issues, features and tips are welcome.<|MERGE_RESOLUTION|>--- conflicted
+++ resolved
@@ -91,11 +91,8 @@
 
 ### Usage
 ```
-<<<<<<< HEAD
-Usage: raccoon [OPTIONS] [TARGET]
-=======
+
 Usage: raccoon [OPTIONS] TARGET
->>>>>>> b2aeb1c9
 
 Options:
   --version                      Show the version and exit.
